--- conflicted
+++ resolved
@@ -29,11 +29,7 @@
 __contact__ = "Jerome.Kieffer@ESRF.eu"
 __license__ = "GPLv3+"
 __copyright__ = "European Synchrotron Radiation Facility, Grenoble, France"
-<<<<<<< HEAD
-__date__ = "02/06/2016"
-=======
 __date__ = "16/06/2016"
->>>>>>> d247aecc
 __status__ = "stable"
 __docformat__ = 'restructuredtext'
 
@@ -116,7 +112,7 @@
         COMPRESSORS['.gz'] = 'gzip -dc '
     else:
         COMPRESSORS['.gz'] = None
-except (subprocess.CalledProcessError, WindowsError)  as err:
+except subprocess.CalledProcessError as err:
     logger.debug("No gzip utility found: %s", err)
     COMPRESSORS['.gz'] = None
 
@@ -129,7 +125,7 @@
         COMPRESSORS['.bz2'] = 'bzip2 -dc '
     else:
         COMPRESSORS['.bz2'] = None
-except (subprocess.CalledProcessError, WindowsError) as err:
+except subprocess.CalledProcessError as err:
     logger.debug("No bzip2 utility found: %s", err)
     COMPRESSORS['.bz2'] = None
 
